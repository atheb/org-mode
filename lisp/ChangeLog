--- conflicted
+++ resolved
@@ -1,13 +1,11 @@
-<<<<<<< HEAD
 2010-06-07  Christian Egli  <christian.egli@sbszh.ch>
 
 	* org-exp.el (org-export): Added taskjuggler export to the export
 	dispatcher.
-=======
+
 2010-06-08  Bastien Guerry  <bzg@altern.org>
 
 	* org-timer.el (org-timer-set-timer): Fix typo in the docstring.
->>>>>>> a85cb37d
 
 2010-05-28  Bastien Guerry  <bzg@altern.org>
 
